--- conflicted
+++ resolved
@@ -3,20 +3,10 @@
     proto: http
     bind_tls: true
     addr: 6000
-<<<<<<< HEAD
-    subdomain: blair-core
-    host_header: rewrite    
-  vue-apps:
-    proto: http
-    bind_tls: true
-    addr: 5001
-    subdomain: blair-vue-apps
-    host_header: rewrite
-=======
+    
     subdomain: jay-core
   vue-apps:
     proto: http
     bind_tls: true
     addr: 5000
-    subdomain: jay-vue-apps
->>>>>>> cea9d8e8
+    subdomain: jay-vue-apps